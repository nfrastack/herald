--- conflicted
+++ resolved
@@ -83,14 +83,13 @@
 		} else if strings.Contains(state.Service, ".") {
 			target = state.Service
 		}
-<<<<<<< HEAD
+
 	}
 	if target == "" {
 		log.Error("%s No target specified for domain '%s' (fqdn: %s, service: %s)", logPrefix, domain, fqdn, state.Service)
 		return fmt.Errorf("no target specified for domain %s (fqdn: %s, service: %s)", domain, fqdn, state.Service)
-=======
->>>>>>> 31d84209
-	}
+	}
+  
 	// Smart record type detection if not explicitly set
 	if recordType == "" {
 		if ip := net.ParseIP(target); ip != nil {
